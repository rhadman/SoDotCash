--- conflicted
+++ resolved
@@ -7,94 +7,55 @@
              mc:Ignorable="d"
              Height="350" Width="950"
              DataContext="{Binding AddAccount, Source={StaticResource Locator}}">
-<<<<<<< HEAD
     <StackPanel Orientation="Vertical" Margin="10">
-            
+
         <GroupBox Header="Basic Information" Margin="0,10,0,0">
             <StackPanel Orientation="Horizontal">
-                    <Label Content="I would like to name my account:" HorizontalAlignment="Left" Margin="0,0,0,0" VerticalAlignment="Top"/>
-                    <TextBox HorizontalAlignment="Left" Height="22" Margin="0,3,0,0" TextWrapping="Wrap" Text="{Binding AccountName, UpdateSourceTrigger=PropertyChanged}" VerticalAlignment="Top" Width="200"/>
+                <Label Content="I would like to name my account:" HorizontalAlignment="Left" Margin="0,0,0,0" VerticalAlignment="Top"/>
+                <TextBox HorizontalAlignment="Left" Height="22" Margin="0,3,0,0" TextWrapping="Wrap" Text="{Binding AccountName, UpdateSourceTrigger=PropertyChanged}" VerticalAlignment="Top" Width="200"/>
             </StackPanel>
-=======
-        <StackPanel Orientation="Vertical">
-            <Button Content="&lt; Return To Accounts" HorizontalAlignment="Left" VerticalAlignment="Top" Width="149" Height="22" Command="{Binding CancelCommand}"/>
-
-            <GroupBox Header="Basic Information" Margin="0,10,0,0">
-                <StackPanel Orientation="Horizontal">
-                    <Label Content="I would like to name my account:" HorizontalAlignment="Left" Margin="0,0,0,0" VerticalAlignment="Top"/>
-                    <TextBox HorizontalAlignment="Left" Height="22" Margin="0,3,0,0" TextWrapping="Wrap" Text="{Binding AccountName, UpdateSourceTrigger=PropertyChanged}" VerticalAlignment="Top" Width="200"/>
-                </StackPanel>
->>>>>>> 55a901fb
-            </GroupBox>
-            <GroupBox Header="Please choose how you would like to add your account">
-                <ListBox Style="{StaticResource HorizontalRadioButtonList}" SelectedValue="{Binding AccountSource}" SelectedValuePath="Tag" Margin="0,10,0,0">
-                    <ListBoxItem Tag="{x:Static vms:EAccountSource.Automatic}">Automatically import my accounts online</ListBoxItem>
-                    <ListBoxItem Tag="{x:Static vms:EAccountSource.Manual}" Margin="40,0,0,0">Manually enter my account information</ListBoxItem>
-                </ListBox>
-            </GroupBox>
-            <GroupBox Header="Manual Configuration" Visibility="{Binding IsManualEntry, Converter={StaticResource BoolToVisibilityConverter}, FallbackValue=Hidden}">
-<<<<<<< HEAD
+        </GroupBox>
+        <GroupBox Header="Please choose how you would like to add your account">
+            <ListBox Style="{StaticResource HorizontalRadioButtonList}" SelectedValue="{Binding AccountSource}" SelectedValuePath="Tag" Margin="0,10,0,0">
+                <ListBoxItem Tag="{x:Static vms:EAccountSource.Automatic}">Automatically import my accounts online</ListBoxItem>
+                <ListBoxItem Tag="{x:Static vms:EAccountSource.Manual}" Margin="40,0,0,0">Manually enter my account information</ListBoxItem>
+            </ListBox>
+        </GroupBox>
+        <GroupBox Header="Manual Configuration" Visibility="{Binding IsManualEntry, Converter={StaticResource BoolToVisibilityConverter}, FallbackValue=Hidden}">
+            <StackPanel Orientation="Horizontal">
+                <Label x:Name="LabelAccountType" Content="Account Type" HorizontalAlignment="Left" VerticalAlignment="Center" Width="134"/>
+                <ComboBox x:Name="ComboBox" HorizontalAlignment="Left" VerticalAlignment="Center" Width="120" ItemsSource="{Binding AllAccountTypes}" SelectedItem="{Binding SelectedAccountType}"/>
+            </StackPanel>
+        </GroupBox>
+        <GroupBox Header="Automatic Configuration" Visibility="{Binding IsAutomaticEntry, Converter={StaticResource BoolToVisibilityConverter}, FallbackValue=Hidden}">
+            <StackPanel HorizontalAlignment="Left" VerticalAlignment="Top" Width="918">
+                <StackPanel>
                     <StackPanel Orientation="Horizontal">
-                        <Label x:Name="LabelAccountType" Content="Account Type" HorizontalAlignment="Left" VerticalAlignment="Center" Width="134"/>
-                        <ComboBox x:Name="ComboBox" HorizontalAlignment="Left" VerticalAlignment="Center" Width="120" ItemsSource="{Binding AllAccountTypes}" SelectedItem="{Binding SelectedAccountType}"/>
+                        <Label Content="Financial Institution" HorizontalAlignment="Left" VerticalAlignment="Center" Width="134"/>
+                        <ComboBox SelectedValue="{Binding SelectedFinancialInstitution}" ItemsSource="{Binding AllFinancialInstitutions}" DisplayMemberPath="Name" Width="200" Height="25"/>
                     </StackPanel>
-=======
-                <StackPanel Orientation="Horizontal">
-                    <Label x:Name="LabelAccountType" Content="Account Type" HorizontalAlignment="Left" VerticalAlignment="Center" Width="134"/>
-                    <ComboBox x:Name="ComboBox" HorizontalAlignment="Left" VerticalAlignment="Center" Width="120" ItemsSource="{Binding AllAccountTypes}" SelectedItem="{Binding SelectedAccountType}"/>
-                </StackPanel>
->>>>>>> 55a901fb
-            </GroupBox>
-            <GroupBox Header="Automatic Configuration" Visibility="{Binding IsAutomaticEntry, Converter={StaticResource BoolToVisibilityConverter}, FallbackValue=Hidden}">
-                <StackPanel HorizontalAlignment="Left" VerticalAlignment="Top" Width="918">
-                    <StackPanel>
-<<<<<<< HEAD
                     <StackPanel Orientation="Horizontal">
-                            <Label Content="Financial Institution" HorizontalAlignment="Left" VerticalAlignment="Center" Width="134"/>
-                        <ComboBox SelectedValue="{Binding SelectedFinancialInstitution}" ItemsSource="{Binding AllFinancialInstitutions}" DisplayMemberPath="Name" Width="200" Height="25"/>
-=======
-                        <StackPanel Orientation="Horizontal">
-                            <Label Content="Financial Institution" HorizontalAlignment="Left" VerticalAlignment="Center" Width="134"/>
-                            <ComboBox SelectedValue="{Binding SelectedFinancialInstitution}" ItemsSource="{Binding AllFinancialInstitutions}" DisplayMemberPath="Name" Width="200" Height="25"/>
->>>>>>> 55a901fb
-                        </StackPanel>
-                        <StackPanel Orientation="Horizontal">
-                            <Label Content="Username" HorizontalAlignment="Left" VerticalAlignment="Center"/>
-                            <TextBox HorizontalAlignment="Left" Text="{Binding FinancialInstitutionUsername}" VerticalAlignment="Center" Width="120"/>
-                            <Label Content="Password" HorizontalAlignment="Left" VerticalAlignment="Center"/>
-                            <PasswordBox x:Name="PasswordEntry" HorizontalAlignment="Left" VerticalAlignment="Center" Width="120"/>
-                        </StackPanel>
-                        <StackPanel Orientation="Horizontal">
-                            <Button Content="Retrieve Accounts" HorizontalAlignment="Left" VerticalAlignment="Top" Width="149" Height="22" Command="{Binding RetrieveAccountsCommand}" CommandParameter="{Binding ElementName=PasswordEntry}"/>
-                            <TextBlock Foreground="Red" FontWeight="Bold" Text="Invalid Credentials" Margin="10,3,0,0" Visibility="{Binding AccountRetrievalFailed, Converter={StaticResource BoolToVisibilityConverter}}"/>
-                            <TextBlock Foreground="Green" FontWeight="SemiBold" Text="All accounts from this bank are already added!" Margin="10,3,0,0" Visibility="{Binding NoAccountsRetrieved, Converter={StaticResource BoolToVisibilityConverter}}"/>
-                        </StackPanel>
-                        <StackPanel Orientation="Horizontal" IsEnabled="{Binding HasAvailableAccounts}">
-                            <Label Content="Attach To" HorizontalAlignment="Left" VerticalAlignment="Center"/>
-                            <ComboBox SelectedValue="{Binding SelectedAccount}" ItemsSource="{Binding AvailableAccounts}" DisplayMemberPath="AccountName" Width="200" Height="22"/>
-<<<<<<< HEAD
+                        <Label Content="Username" HorizontalAlignment="Left" VerticalAlignment="Center"/>
+                        <TextBox HorizontalAlignment="Left" Text="{Binding FinancialInstitutionUsername}" VerticalAlignment="Center" Width="120"/>
+                        <Label Content="Password" HorizontalAlignment="Left" VerticalAlignment="Center"/>
+                        <PasswordBox x:Name="PasswordEntry" HorizontalAlignment="Left" VerticalAlignment="Center" Width="120"/>
                     </StackPanel>
-=======
-                        </StackPanel>
->>>>>>> 55a901fb
+                    <StackPanel Orientation="Horizontal">
+                        <Button Content="Retrieve Accounts" HorizontalAlignment="Left" VerticalAlignment="Top" Width="149" Height="22" Command="{Binding RetrieveAccountsCommand}" CommandParameter="{Binding ElementName=PasswordEntry}"/>
+                        <TextBlock Foreground="Red" FontWeight="Bold" Text="Invalid Credentials" Margin="10,3,0,0" Visibility="{Binding AccountRetrievalFailed, Converter={StaticResource BoolToVisibilityConverter}}"/>
+                        <TextBlock Foreground="Green" FontWeight="SemiBold" Text="All accounts from this bank are already added!" Margin="10,3,0,0" Visibility="{Binding NoAccountsRetrieved, Converter={StaticResource BoolToVisibilityConverter}}"/>
+                    </StackPanel>
+                    <StackPanel Orientation="Horizontal" IsEnabled="{Binding HasAvailableAccounts}">
+                        <Label Content="Attach To" HorizontalAlignment="Left" VerticalAlignment="Center"/>
+                        <ComboBox SelectedValue="{Binding SelectedAccount}" ItemsSource="{Binding AvailableAccounts}" DisplayMemberPath="AccountName" Width="200" Height="22"/>
                     </StackPanel>
                 </StackPanel>
-            </GroupBox>
+            </StackPanel>
+        </GroupBox>
 
 
-<<<<<<< HEAD
-        <!--<StackPanel Orientation="Horizontal">
-            <Button x:Name="ButtonCreate" Content="Add Account" HorizontalAlignment="Left" VerticalAlignment="Top" Width="149" Height="22" Command="{Binding CreateAccountCommand}"  CommandParameter="{Binding ElementName=PasswordEntry}"/>
-            </StackPanel>
-        </StackPanel>-->
-        <DockPanel Dock="Bottom" VerticalAlignment="Bottom">
-            <Button x:Name="ButtonCancel" Content="Cancel" HorizontalAlignment="Left" VerticalAlignment="Top" Width="208" Height="50" Command="{Binding CancelCommand}"/>
-            <Button x:Name="ButtonCreate" Content="Create" HorizontalAlignment="Right" VerticalAlignment="Top" Width="208" Height="50" Command="{Binding CreateAccountCommand}" CommandParameter="/Views/AccountsView.xaml" IsEnabled="{Binding CanCreateAccount}" />
-        </DockPanel>
-=======
         <StackPanel Orientation="Horizontal">
             <Button x:Name="ButtonCreate" Content="Add Account" HorizontalAlignment="Left" VerticalAlignment="Top" Width="149" Height="22" Command="{Binding CreateAccountCommand}"  CommandParameter="{Binding ElementName=PasswordEntry}"/>
         </StackPanel>
->>>>>>> 55a901fb
     </StackPanel>
 </UserControl>