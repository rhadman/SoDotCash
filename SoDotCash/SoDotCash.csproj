﻿<?xml version="1.0" encoding="utf-8"?>
<Project ToolsVersion="14.0" DefaultTargets="Build" xmlns="http://schemas.microsoft.com/developer/msbuild/2003">
  <Import Project="$(MSBuildExtensionsPath)\$(MSBuildToolsVersion)\Microsoft.Common.props" Condition="Exists('$(MSBuildExtensionsPath)\$(MSBuildToolsVersion)\Microsoft.Common.props')" />
  <PropertyGroup>
    <Configuration Condition=" '$(Configuration)' == '' ">Debug</Configuration>
    <Platform Condition=" '$(Platform)' == '' ">AnyCPU</Platform>
    <ProjectGuid>{5A11CC6F-9664-47F3-AFA9-8339B16EF725}</ProjectGuid>
    <OutputType>WinExe</OutputType>
    <AppDesignerFolder>Properties</AppDesignerFolder>
    <RootNamespace>SoDotCash</RootNamespace>
    <AssemblyName>SoDotCash</AssemblyName>
    <TargetFrameworkVersion>v4.5.2</TargetFrameworkVersion>
    <FileAlignment>512</FileAlignment>
    <ProjectTypeGuids>{60dc8134-eba5-43b8-bcc9-bb4bc16c2548};{FAE04EC0-301F-11D3-BF4B-00C04F79EFBC}</ProjectTypeGuids>
    <WarningLevel>4</WarningLevel>
    <AutoGenerateBindingRedirects>true</AutoGenerateBindingRedirects>
    <NuGetPackageImportStamp>
    </NuGetPackageImportStamp>
  </PropertyGroup>
  <PropertyGroup Condition=" '$(Configuration)|$(Platform)' == 'Debug|AnyCPU' ">
    <PlatformTarget>AnyCPU</PlatformTarget>
    <DebugSymbols>true</DebugSymbols>
    <DebugType>full</DebugType>
    <Optimize>false</Optimize>
    <OutputPath>bin\Debug\</OutputPath>
    <DefineConstants>DEBUG;TRACE</DefineConstants>
    <ErrorReport>prompt</ErrorReport>
    <WarningLevel>4</WarningLevel>
  </PropertyGroup>
  <PropertyGroup Condition=" '$(Configuration)|$(Platform)' == 'Release|AnyCPU' ">
    <PlatformTarget>AnyCPU</PlatformTarget>
    <DebugType>pdbonly</DebugType>
    <Optimize>true</Optimize>
    <OutputPath>bin\Release\</OutputPath>
    <DefineConstants>TRACE</DefineConstants>
    <ErrorReport>prompt</ErrorReport>
    <WarningLevel>4</WarningLevel>
  </PropertyGroup>
  <PropertyGroup Condition="'$(Configuration)|$(Platform)' == 'Debug|x64'">
    <DebugSymbols>true</DebugSymbols>
    <OutputPath>bin\x64\Debug\</OutputPath>
    <DefineConstants>DEBUG;TRACE</DefineConstants>
    <DebugType>full</DebugType>
    <PlatformTarget>x64</PlatformTarget>
    <ErrorReport>prompt</ErrorReport>
    <CodeAnalysisRuleSet>MinimumRecommendedRules.ruleset</CodeAnalysisRuleSet>
    <Prefer32Bit>true</Prefer32Bit>
  </PropertyGroup>
  <PropertyGroup Condition="'$(Configuration)|$(Platform)' == 'Release|x64'">
    <OutputPath>bin\x64\Release\</OutputPath>
    <DefineConstants>TRACE</DefineConstants>
    <Optimize>true</Optimize>
    <DebugType>pdbonly</DebugType>
    <PlatformTarget>x64</PlatformTarget>
    <ErrorReport>prompt</ErrorReport>
    <CodeAnalysisRuleSet>MinimumRecommendedRules.ruleset</CodeAnalysisRuleSet>
    <Prefer32Bit>true</Prefer32Bit>
  </PropertyGroup>
  <PropertyGroup Condition="'$(Configuration)|$(Platform)' == 'Debug|x86'">
    <DebugSymbols>true</DebugSymbols>
    <OutputPath>bin\x86\Debug\</OutputPath>
    <DefineConstants>DEBUG;TRACE</DefineConstants>
    <DebugType>full</DebugType>
    <PlatformTarget>x86</PlatformTarget>
    <ErrorReport>prompt</ErrorReport>
    <CodeAnalysisRuleSet>MinimumRecommendedRules.ruleset</CodeAnalysisRuleSet>
    <Prefer32Bit>true</Prefer32Bit>
  </PropertyGroup>
  <PropertyGroup Condition="'$(Configuration)|$(Platform)' == 'Release|x86'">
    <OutputPath>bin\x86\Release\</OutputPath>
    <DefineConstants>TRACE</DefineConstants>
    <Optimize>true</Optimize>
    <DebugType>pdbonly</DebugType>
    <PlatformTarget>x86</PlatformTarget>
    <ErrorReport>prompt</ErrorReport>
    <CodeAnalysisRuleSet>MinimumRecommendedRules.ruleset</CodeAnalysisRuleSet>
    <Prefer32Bit>true</Prefer32Bit>
  </PropertyGroup>
  <ItemGroup>
<<<<<<< HEAD
    <Reference Include="NodaTime, Version=1.3.0.0, Culture=neutral, PublicKeyToken=4226afe0d9b296d1, processorArchitecture=MSIL">
      <HintPath>..\packages\NodaTime.1.3.1\lib\net35-Client\NodaTime.dll</HintPath>
=======
    <Reference Include="GalaSoft.MvvmLight, Version=5.2.0.37222, Culture=neutral, PublicKeyToken=e7570ab207bcb616, processorArchitecture=MSIL">
      <HintPath>..\packages\MvvmLightLibs.5.2.0.0\lib\net45\GalaSoft.MvvmLight.dll</HintPath>
      <Private>True</Private>
    </Reference>
    <Reference Include="GalaSoft.MvvmLight.Extras, Version=5.2.0.37222, Culture=neutral, PublicKeyToken=669f0b5e8f868abf, processorArchitecture=MSIL">
      <HintPath>..\packages\MvvmLightLibs.5.2.0.0\lib\net45\GalaSoft.MvvmLight.Extras.dll</HintPath>
      <Private>True</Private>
    </Reference>
    <Reference Include="GalaSoft.MvvmLight.Platform, Version=5.2.0.37226, Culture=neutral, PublicKeyToken=5f873c45e98af8a1, processorArchitecture=MSIL">
      <HintPath>..\packages\MvvmLightLibs.5.2.0.0\lib\net45\GalaSoft.MvvmLight.Platform.dll</HintPath>
      <Private>True</Private>
    </Reference>
    <Reference Include="Microsoft.Practices.ServiceLocation, Version=1.3.0.0, Culture=neutral, PublicKeyToken=31bf3856ad364e35, processorArchitecture=MSIL">
      <HintPath>..\packages\CommonServiceLocator.1.3\lib\portable-net4+sl5+netcore45+wpa81+wp8\Microsoft.Practices.ServiceLocation.dll</HintPath>
>>>>>>> 48ba768b
      <Private>True</Private>
    </Reference>
    <Reference Include="System" />
    <Reference Include="System.Data" />
    <Reference Include="System.Windows.Interactivity, Version=4.5.0.0, Culture=neutral, PublicKeyToken=31bf3856ad364e35, processorArchitecture=MSIL">
      <HintPath>..\packages\MvvmLightLibs.5.2.0.0\lib\net45\System.Windows.Interactivity.dll</HintPath>
      <Private>True</Private>
    </Reference>
    <Reference Include="System.Xml" />
    <Reference Include="Microsoft.CSharp" />
    <Reference Include="System.Core" />
    <Reference Include="System.Xml.Linq" />
    <Reference Include="System.Data.DataSetExtensions" />
    <Reference Include="System.Net.Http" />
    <Reference Include="System.Xaml">
      <RequiredTargetFramework>4.0</RequiredTargetFramework>
    </Reference>
    <Reference Include="WindowsBase" />
    <Reference Include="PresentationCore" />
    <Reference Include="PresentationFramework" />
  </ItemGroup>
  <ItemGroup>
    <ApplicationDefinition Include="App.xaml">
      <Generator>MSBuild:Compile</Generator>
      <SubType>Designer</SubType>
    </ApplicationDefinition>
    <Compile Include="ViewModels\MainViewModel.cs" />
    <Compile Include="ViewModels\ViewModelLocator.cs" />
    <Page Include="Views\MainWindow.xaml">
      <Generator>MSBuild:Compile</Generator>
      <SubType>Designer</SubType>
    </Page>
    <Compile Include="App.xaml.cs">
      <DependentUpon>App.xaml</DependentUpon>
      <SubType>Code</SubType>
    </Compile>
    <Compile Include="Views\MainWindow.xaml.cs">
      <DependentUpon>MainWindow.xaml</DependentUpon>
      <SubType>Code</SubType>
    </Compile>
  </ItemGroup>
  <ItemGroup>
    <Compile Include="model\Account.cs" />
    <Compile Include="model\InstitutionConnection.cs" />
    <Compile Include="model\Register.cs" />
    <Compile Include="model\Transaction.cs" />
    <Compile Include="model\ITransactionLoader.cs" />
    <Compile Include="Properties\AssemblyInfo.cs">
      <SubType>Code</SubType>
    </Compile>
    <Compile Include="Properties\Resources.Designer.cs">
      <AutoGen>True</AutoGen>
      <DesignTime>True</DesignTime>
      <DependentUpon>Resources.resx</DependentUpon>
    </Compile>
    <Compile Include="Properties\Settings.Designer.cs">
      <AutoGen>True</AutoGen>
      <DependentUpon>Settings.settings</DependentUpon>
      <DesignTimeSharedInput>True</DesignTimeSharedInput>
    </Compile>
    <EmbeddedResource Include="Properties\Resources.resx">
      <Generator>ResXFileCodeGenerator</Generator>
      <LastGenOutput>Resources.Designer.cs</LastGenOutput>
    </EmbeddedResource>
    <None Include="packages.config">
      <SubType>Designer</SubType>
    </None>
    <None Include="Properties\Settings.settings">
      <Generator>SettingsSingleFileGenerator</Generator>
      <LastGenOutput>Settings.Designer.cs</LastGenOutput>
    </None>
    <AppDesigner Include="Properties\" />
  </ItemGroup>
  <ItemGroup>
    <None Include="App.config" />
  </ItemGroup>
  <ItemGroup>
    <Folder Include="Models\" />
  </ItemGroup>
  <Import Project="$(MSBuildToolsPath)\Microsoft.CSharp.targets" />
  <!-- To modify your build process, add your task inside one of the targets below and uncomment it. 
       Other similar extension points exist, see Microsoft.Common.targets.
  <Target Name="BeforeBuild">
  </Target>
  <Target Name="AfterBuild">
  </Target>
  -->
</Project><|MERGE_RESOLUTION|>--- conflicted
+++ resolved
@@ -77,10 +77,10 @@
     <Prefer32Bit>true</Prefer32Bit>
   </PropertyGroup>
   <ItemGroup>
-<<<<<<< HEAD
     <Reference Include="NodaTime, Version=1.3.0.0, Culture=neutral, PublicKeyToken=4226afe0d9b296d1, processorArchitecture=MSIL">
       <HintPath>..\packages\NodaTime.1.3.1\lib\net35-Client\NodaTime.dll</HintPath>
-=======
+      <Private>True</Private>
+    </Reference>
     <Reference Include="GalaSoft.MvvmLight, Version=5.2.0.37222, Culture=neutral, PublicKeyToken=e7570ab207bcb616, processorArchitecture=MSIL">
       <HintPath>..\packages\MvvmLightLibs.5.2.0.0\lib\net45\GalaSoft.MvvmLight.dll</HintPath>
       <Private>True</Private>
@@ -95,7 +95,6 @@
     </Reference>
     <Reference Include="Microsoft.Practices.ServiceLocation, Version=1.3.0.0, Culture=neutral, PublicKeyToken=31bf3856ad364e35, processorArchitecture=MSIL">
       <HintPath>..\packages\CommonServiceLocator.1.3\lib\portable-net4+sl5+netcore45+wpa81+wp8\Microsoft.Practices.ServiceLocation.dll</HintPath>
->>>>>>> 48ba768b
       <Private>True</Private>
     </Reference>
     <Reference Include="System" />
