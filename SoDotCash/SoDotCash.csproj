--- conflicted
+++ resolved
@@ -92,8 +92,6 @@
     <Prefer32Bit>true</Prefer32Bit>
   </PropertyGroup>
   <ItemGroup>
-<<<<<<< HEAD
-=======
     <Reference Include="EntityFramework, Version=6.0.0.0, Culture=neutral, PublicKeyToken=b77a5c561934e089, processorArchitecture=MSIL">
       <HintPath>..\packages\EntityFramework.6.1.3\lib\net45\EntityFramework.dll</HintPath>
       <Private>True</Private>
@@ -102,11 +100,6 @@
       <HintPath>..\packages\EntityFramework.6.1.3\lib\net45\EntityFramework.SqlServer.dll</HintPath>
       <Private>True</Private>
     </Reference>
-    <Reference Include="NodaTime, Version=1.3.0.0, Culture=neutral, PublicKeyToken=4226afe0d9b296d1, processorArchitecture=MSIL">
-      <HintPath>..\packages\NodaTime.1.3.1\lib\net35-Client\NodaTime.dll</HintPath>
-      <Private>True</Private>
-    </Reference>
->>>>>>> b8eaf34d
     <Reference Include="GalaSoft.MvvmLight, Version=5.2.0.37222, Culture=neutral, PublicKeyToken=e7570ab207bcb616, processorArchitecture=MSIL">
       <HintPath>..\packages\MvvmLightLibs.5.2.0.0\lib\net45\GalaSoft.MvvmLight.dll</HintPath>
       <Private>True</Private>
@@ -150,12 +143,9 @@
       <Generator>MSBuild:Compile</Generator>
       <SubType>Designer</SubType>
     </ApplicationDefinition>
-<<<<<<< HEAD
     <Compile Include="Models\Account.cs" />
     <Compile Include="Models\AccountType.cs" />
-=======
     <Compile Include="DatabaseClasses.cs" />
->>>>>>> b8eaf34d
     <Compile Include="ViewModels\MainViewModel.cs" />
     <Compile Include="ViewModels\ViewModelLocator.cs" />
     <Page Include="Views\MainWindow.xaml">
