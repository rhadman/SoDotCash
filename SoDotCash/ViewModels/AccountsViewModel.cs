--- conflicted
+++ resolved
@@ -9,12 +9,9 @@
 using System.Windows.Controls;
 using System.Windows.Data;
 using System.Windows.Input;
-<<<<<<< HEAD
 using FirstFloor.ModernUI.Windows.Controls;
 using FirstFloor.ModernUI.Windows.Navigation;
 using GalaSoft.MvvmLight;
-=======
->>>>>>> 0a2e40b7
 using GalaSoft.MvvmLight.CommandWpf;
 using Microsoft.Win32;
 using SoDotCash.Models;
@@ -96,13 +93,10 @@
                 // Name of account is changed
                 RaisePropertyChanged(() => FiUserName);
 
-<<<<<<< HEAD
-=======
                 // If no tab is selected, show overview tab
                 if (value!=null && String.IsNullOrEmpty(SelectedTabSource))
                     SelectedTabSource = "/Views/AccountsViewTabs/AccountGraph.xaml";
 
->>>>>>> 0a2e40b7
                 RaisePropertyChanged();
             }
         }
