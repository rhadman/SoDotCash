﻿using System;
using System.Collections.Generic;
using System.Linq;
<<<<<<< HEAD
using System.Windows;
=======
using System.Windows.Controls;
>>>>>>> 55a901fb
using System.Windows.Input;
using FirstFloor.ModernUI.Windows.Controls;
using GalaSoft.MvvmLight;
using GalaSoft.MvvmLight.CommandWpf;
using SoDotCash.Models;
using SoDotCash.Services;
using SoDotCash.Views;

namespace SoDotCash.ViewModels
{
    /// <summary>
    /// Possible types of sources for new accounts
    /// </summary>
    public enum EAccountSource
    {
        Automatic,
        Manual
    };

<<<<<<< HEAD
    /// <summary>
    /// This class contains properties that a View can data bind to.
    /// <para>
    /// See http://www.galasoft.ch/mvvm
    /// </para>
    /// </summary>
    public class AddAccountViewModel : ModernViewModelBase
=======
    public class AddAccountViewModel : ViewModelBase
>>>>>>> 55a901fb
    {
        private readonly IModernNavigationService _modernNavigationService;

        public AddAccountViewModel(IModernNavigationService navService)
        {
            _modernNavigationService = navService;
        }

        #region [ Always Visible Fields ]


        /// <summary>
        /// Retrieve all account types for populating a selection list
        /// </summary>
        public IEnumerable<AccountType> AllAccountTypes => AccountType.All();

        /// <summary>
        /// Bound selected account source
        /// </summary>
        private EAccountSource _accountSource;
        public EAccountSource AccountSource
        {
            get { return _accountSource; }
            set
            {
                _accountSource = value;
                RaisePropertyChanged();
                RaisePropertyChanged(() => IsManualEntry);
                RaisePropertyChanged(() => IsAutomaticEntry);
            }
        }

        /// <summary>
        /// User entered account name
        /// </summary>
        public string AccountName { get; set; }

        #endregion

        #region [ Manual Entry Fields ]

        /// <summary>
        /// Bound to manual entry grid to control visibility
        /// </summary>
        public bool IsManualEntry => AccountSource == EAccountSource.Manual;

        /// <summary>
        /// The selected account type
        /// </summary>
        public string SelectedAccountType { get; set; }


        #endregion

        #region [ Automatic Entry Fields ]

        /// <summary>
        /// Bound to automatic entry grid to control visibility
        /// </summary>
        public bool IsAutomaticEntry => AccountSource == EAccountSource.Automatic;

        /// <summary>
        /// Retrieve all financial institutions supported by OFX - ordered by name
        /// </summary>
        public IEnumerable<OFX.Types.FinancialInstitution> AllFinancialInstitutions => OFX.OFX2Service.ListFinancialInstitutions().OrderBy(fi => fi.Name);

        /// <summary>
        /// Bound to the user selection of financial institution
        /// </summary>
        private OFX.Types.FinancialInstitution _selectedFinancialInstitution;
        public OFX.Types.FinancialInstitution SelectedFinancialInstitution
        {
            get { return _selectedFinancialInstitution; }
            set
            {
                _selectedFinancialInstitution = value;
                RaisePropertyChanged();
            }
        }

        /// <summary>
        /// Username used to authenticate with the financial institution
        /// </summary>
        private string _financialInstitutionUsername;
        public string FinancialInstitutionUsername
        {
            get { return _financialInstitutionUsername;}
            set
            {
                _financialInstitutionUsername = value;
                RaisePropertyChanged();
            }
        }


        /// <summary>
        /// List of accounts available from financial institution using the provided credentials
        /// </summary>
        private IEnumerable<Account> _availableAccounts;
        public IEnumerable<Account> AvailableAccounts
        {
            get { return _availableAccounts; }
            set
            {
                _availableAccounts = value;
                RaisePropertyChanged();
                RaisePropertyChanged(() => HasAvailableAccounts);
            }
        }

        /// <summary>
        /// The account selected from the list presented by the FI
        /// </summary>
        public Account SelectedAccount { get; set; }

        /// <summary>
        /// Bound to autoamtic entry grid to control visibility
        /// </summary>
        public bool HasAvailableAccounts => AvailableAccounts!=null && AvailableAccounts.Any();

        /// <summary>
        /// Bound indicator of whether account retrieval failed (invalid credentials)
        /// </summary>
        private bool _accountRetrievalFailed;
        public bool AccountRetrievalFailed
        {
            get { return _accountRetrievalFailed; }
            set
            {
                _accountRetrievalFailed = value;
                RaisePropertyChanged();
            }
        }

        /// <summary>
        /// Bound indicator of whether the account retrieval succeded but no new accounts were retrieved
        /// </summary>
        private bool _noAccountsRetrieved;
        public bool NoAccountsRetrieved
        {
            get { return _noAccountsRetrieved; }
            set
            {
                _noAccountsRetrieved = value;
                RaisePropertyChanged();
            }
        }

        /// <summary>
        /// Binding for the Retrieve Accounts button
        /// </summary>
        private ICommand _retrieveAccountsCommand;
        public ICommand RetrieveAccountsCommand => _retrieveAccountsCommand ?? (_retrieveAccountsCommand = new RelayCommand<object>(PopulateAccounts, CanPopulateAccounts));

        /// <summary>
        /// Called to determine whether the user has provided enough information to populate FI account list
        /// </summary>
        /// <param name="passwordEntry">Reference to password entry box</param>
        /// <returns>True - enough information is present.  False - Insufficient information entered</returns>
        private bool CanPopulateAccounts(object passwordEntry)
        {
            // Must have a username
            if (string.IsNullOrEmpty(FinancialInstitutionUsername))
                return false;

            // Must have a selected FI
            if (SelectedFinancialInstitution == null)
                return false;

            // Retrieve password from entry
            var passwordBox = passwordEntry as PasswordBox;
            var password = passwordBox?.Password;

            // Must have a password entered
            return !string.IsNullOrEmpty(password);
        }

        /// <summary>
        /// Cancels action. Returns to previous view.
        /// </summary>
        public async void PopulateAccounts(object passwordEntry)
        {
            // Retrieve password from entry
            var passwordBox = passwordEntry as PasswordBox;
            var password = passwordBox?.Password;

            // Reset account retrieval failed indicator
            AccountRetrievalFailed = false;

            // Clear current list of accounts
            AvailableAccounts = null;

            // Form Credentials
            var fiCredentials = new OFX.Types.Credentials(FinancialInstitutionUsername, password);

            try
            {
                // Retrieve accounts from fI
                AvailableAccounts =
                    await
                        UpdateService.EnumerateNewAccounts(SelectedFinancialInstitution, fiCredentials)
                            .ConfigureAwait(false);

                // If no accounts were retrieved, notify user
                NoAccountsRetrieved = !AvailableAccounts.Any();
            }
            catch (Exception)
            {
                // Error retrieving accounts
                AccountRetrievalFailed = true;
            }
        }

        #endregion


        /// <summary>
        /// Binding for the Cancel button
        /// </summary>
        private ICommand _cancelCommand;
        public ICommand CancelCommand
        {
            get { return _cancelCommand ?? (_cancelCommand = new RelayCommand(Cancel, () => true)); }
        }

        /// <summary>
        /// Cancels action. Returns to previous view.
        /// </summary>
        public void Cancel()
        {
            // Transition to Accounts View
            var locator = new ViewModelLocator();
            locator.Main.ActiveViewModel = locator.Accounts;
        }

        /// <summary>
        /// Binding for the Create Account button
        /// </summary>
<<<<<<< HEAD
        //private RelayCommand<string> _createAccountCommand;
        public RelayCommand CreateAccountCommand => new RelayCommand(CreateAccount, CanCreateAccount);
        
=======
        private ICommand _createAccountCommand;
        public ICommand CreateAccountCommand => _createAccountCommand ?? (_createAccountCommand = new RelayCommand<object>(CreateAccount, CanCreateAccount));

>>>>>>> 55a901fb
        /// <summary>
        /// Determine whether enough information has been provided to create a manual-entry account
        /// </summary>
        /// <returns>
        /// True - A manual entry account can be created
        /// False - A manual entry account cannot be created
        /// </returns>
        private bool CanCreateManualAccount()
        {
            // Manual entry must be selected
            if (!IsManualEntry)
                return false;

            // A name must be provided
            if (string.IsNullOrEmpty(AccountName))
                return false;

            // A type must be selected
            if (SelectedAccountType == null)
                return false;

            // We can create a manual account!
            return true;
        }

        /// <summary>
        /// Determine whether enough information has been provided to create an automatic-update account
        /// </summary>
        /// <returns>
        /// True - An automatic-update account can be created
        /// False - An automatic-update account cannot be created
        /// </returns>
        private bool CanCreateAutomaticAccount(object passwordEntry)
        {
            // Automatic entry must be selected
            if (!IsAutomaticEntry)
                return false;

            // A name must be provided
            if (string.IsNullOrEmpty(AccountName))
                return false;

            // A Financial institution must be selected
            if (SelectedFinancialInstitution == null)
                return false;

            // A username must be entered
            if (string.IsNullOrEmpty(FinancialInstitutionUsername))
                return false;

            // Retrieve password from entry
            var passwordBox = passwordEntry as PasswordBox;
            var password = passwordBox?.Password;

            // A password must be entered
            if (string.IsNullOrEmpty(password))
                return false;

            // A financial institution account must be selected
            if (SelectedAccount == null)
                return false;
            
            // We can create an automatic entry account!
            return true;

            

        }
        
        /// <summary>
        /// Called to determine whether there's enough information selected to create an account
        /// </summary>
        /// <returns>
        /// True - An account can be created
        /// False - An account cannot be created
        /// </returns>
        public bool CanCreateAccount(object passwordEntry)
        {
            return CanCreateManualAccount() || CanCreateAutomaticAccount(passwordEntry);
        }

        /// <summary>
        /// Create a manual-entry account from the provided information
        /// </summary>
        /// <returns>Created account</returns>
        protected Account CreateManualAccount()
        {
            // Fill in account data
            var newAccount = new Account
            {
                AccountName = AccountName,
                AccountType = SelectedAccountType,
                Currency = "USD"
            };

            // Add to database
            DataService.AddAccount(newAccount);

            return newAccount;
        }

        /// <summary>
        /// Create an automatic-update account from the provided information
        /// </summary>
        /// <returns>Created account</returns>
        protected Account CreateAutomaticAccount(object passwordEntry)
        {
            // Retrieve password from entry
            var passwordBox = passwordEntry as PasswordBox;
            var password = passwordBox?.Password;

            // Attach account name to account
            SelectedAccount.AccountName = AccountName;

            // Add to database
            var newAccount = DataService.AddAccount(SelectedAccount, SelectedFinancialInstitution,
                new FinancialInstitutionUser
                {
                    UserId = FinancialInstitutionUsername,
                    Password = password
                }
                );

            // Start an automatic retrieval of transactions
            UpdateService.DownloadOfxTransactionsForAccount(newAccount);

            return newAccount;
        }

        /// <summary>
        /// Creates the new account from the information in the form.
        /// </summary>
        public void CreateAccount(object passwordEntry)
        {
            // Create the account of the appropriate manual/automatic type
            Account newAccount;
            if (CanCreateManualAccount())
                newAccount = CreateManualAccount();
            else if (CanCreateAutomaticAccount(passwordEntry))
                // Create the automatic account
                newAccount = CreateAutomaticAccount(passwordEntry);
            else
                return; // Unreachable

            var locator = new ViewModelLocator();
<<<<<<< HEAD
            //locator.Main.ActiveViewModel = locator.Accounts;
            locator.Accounts.SelectedAccount = newAccount;

            _modernNavigationService.NavigateTo(nameof(ViewModelLocator.Accounts));

=======

            // Update accounts on accounts view
            locator.Accounts.UpdateAccounts();

            // Set selected
            locator.Accounts.SelectedAccount = newAccount;

            // Transition back to accounts view
            locator.Main.ActiveViewModel = locator.Accounts;
            
>>>>>>> 55a901fb
        }


    }
}<|MERGE_RESOLUTION|>--- conflicted
+++ resolved
@@ -1,11 +1,8 @@
 ﻿using System;
 using System.Collections.Generic;
 using System.Linq;
-<<<<<<< HEAD
 using System.Windows;
-=======
 using System.Windows.Controls;
->>>>>>> 55a901fb
 using System.Windows.Input;
 using FirstFloor.ModernUI.Windows.Controls;
 using GalaSoft.MvvmLight;
@@ -25,7 +22,6 @@
         Manual
     };
 
-<<<<<<< HEAD
     /// <summary>
     /// This class contains properties that a View can data bind to.
     /// <para>
@@ -33,9 +29,6 @@
     /// </para>
     /// </summary>
     public class AddAccountViewModel : ModernViewModelBase
-=======
-    public class AddAccountViewModel : ViewModelBase
->>>>>>> 55a901fb
     {
         private readonly IModernNavigationService _modernNavigationService;
 
@@ -56,6 +49,7 @@
         /// Bound selected account source
         /// </summary>
         private EAccountSource _accountSource;
+
         public EAccountSource AccountSource
         {
             get { return _accountSource; }
@@ -100,12 +94,14 @@
         /// <summary>
         /// Retrieve all financial institutions supported by OFX - ordered by name
         /// </summary>
-        public IEnumerable<OFX.Types.FinancialInstitution> AllFinancialInstitutions => OFX.OFX2Service.ListFinancialInstitutions().OrderBy(fi => fi.Name);
+        public IEnumerable<OFX.Types.FinancialInstitution> AllFinancialInstitutions
+            => OFX.OFX2Service.ListFinancialInstitutions().OrderBy(fi => fi.Name);
 
         /// <summary>
         /// Bound to the user selection of financial institution
         /// </summary>
         private OFX.Types.FinancialInstitution _selectedFinancialInstitution;
+
         public OFX.Types.FinancialInstitution SelectedFinancialInstitution
         {
             get { return _selectedFinancialInstitution; }
@@ -120,9 +116,10 @@
         /// Username used to authenticate with the financial institution
         /// </summary>
         private string _financialInstitutionUsername;
+
         public string FinancialInstitutionUsername
         {
-            get { return _financialInstitutionUsername;}
+            get { return _financialInstitutionUsername; }
             set
             {
                 _financialInstitutionUsername = value;
@@ -135,6 +132,7 @@
         /// List of accounts available from financial institution using the provided credentials
         /// </summary>
         private IEnumerable<Account> _availableAccounts;
+
         public IEnumerable<Account> AvailableAccounts
         {
             get { return _availableAccounts; }
@@ -154,12 +152,13 @@
         /// <summary>
         /// Bound to autoamtic entry grid to control visibility
         /// </summary>
-        public bool HasAvailableAccounts => AvailableAccounts!=null && AvailableAccounts.Any();
+        public bool HasAvailableAccounts => AvailableAccounts != null && AvailableAccounts.Any();
 
         /// <summary>
         /// Bound indicator of whether account retrieval failed (invalid credentials)
         /// </summary>
         private bool _accountRetrievalFailed;
+
         public bool AccountRetrievalFailed
         {
             get { return _accountRetrievalFailed; }
@@ -174,6 +173,7 @@
         /// Bound indicator of whether the account retrieval succeded but no new accounts were retrieved
         /// </summary>
         private bool _noAccountsRetrieved;
+
         public bool NoAccountsRetrieved
         {
             get { return _noAccountsRetrieved; }
@@ -188,7 +188,11 @@
         /// Binding for the Retrieve Accounts button
         /// </summary>
         private ICommand _retrieveAccountsCommand;
-        public ICommand RetrieveAccountsCommand => _retrieveAccountsCommand ?? (_retrieveAccountsCommand = new RelayCommand<object>(PopulateAccounts, CanPopulateAccounts));
+
+        public ICommand RetrieveAccountsCommand
+            =>
+                _retrieveAccountsCommand ??
+                (_retrieveAccountsCommand = new RelayCommand<object>(PopulateAccounts, CanPopulateAccounts));
 
         /// <summary>
         /// Called to determine whether the user has provided enough information to populate FI account list
@@ -256,6 +260,7 @@
         /// Binding for the Cancel button
         /// </summary>
         private ICommand _cancelCommand;
+
         public ICommand CancelCommand
         {
             get { return _cancelCommand ?? (_cancelCommand = new RelayCommand(Cancel, () => true)); }
@@ -274,15 +279,9 @@
         /// <summary>
         /// Binding for the Create Account button
         /// </summary>
-<<<<<<< HEAD
         //private RelayCommand<string> _createAccountCommand;
-        public RelayCommand CreateAccountCommand => new RelayCommand(CreateAccount, CanCreateAccount);
-        
-=======
-        private ICommand _createAccountCommand;
-        public ICommand CreateAccountCommand => _createAccountCommand ?? (_createAccountCommand = new RelayCommand<object>(CreateAccount, CanCreateAccount));
-
->>>>>>> 55a901fb
+        public RelayCommand<object> CreateAccountCommand => new RelayCommand<object>(CreateAccount, CanCreateAccount);
+
         /// <summary>
         /// Determine whether enough information has been provided to create a manual-entry account
         /// </summary>
@@ -344,14 +343,12 @@
             // A financial institution account must be selected
             if (SelectedAccount == null)
                 return false;
-            
+
             // We can create an automatic entry account!
             return true;
 
-            
-
-        }
-        
+        }
+
         /// <summary>
         /// Called to determine whether there's enough information selected to create an account
         /// </summary>
@@ -428,13 +425,6 @@
                 return; // Unreachable
 
             var locator = new ViewModelLocator();
-<<<<<<< HEAD
-            //locator.Main.ActiveViewModel = locator.Accounts;
-            locator.Accounts.SelectedAccount = newAccount;
-
-            _modernNavigationService.NavigateTo(nameof(ViewModelLocator.Accounts));
-
-=======
 
             // Update accounts on accounts view
             locator.Accounts.UpdateAccounts();
@@ -443,9 +433,12 @@
             locator.Accounts.SelectedAccount = newAccount;
 
             // Transition back to accounts view
-            locator.Main.ActiveViewModel = locator.Accounts;
             
->>>>>>> 55a901fb
+            //locator.Main.ActiveViewModel = locator.Accounts;
+            
+
+            _modernNavigationService.NavigateTo(nameof(ViewModelLocator.Accounts));
+
         }
 
 
