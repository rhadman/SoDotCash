--- conflicted
+++ resolved
@@ -76,35 +76,20 @@
                     AppearanceManager.Current.ThemeSource = AppearanceManager.LightThemeSource;
                     break;
             }
-
-            // Start with default color
-            var convertFromString = ColorConverter.ConvertFromString("#FF1BA1E2");
-            if (convertFromString != null)
-                AppearanceManager.Current.AccentColor = (Color)convertFromString;
-
+            
             //Try to convert the color in the config file to be a color
             //  if any of it fails then leave it to the default color
             try
             {
-<<<<<<< HEAD
                 
                 var colorFromString = ColorConverter.ConvertFromString(Properties.Settings.Default.Accent) ??
                                       ColorConverter.ConvertFromString("#FF1BA1E2");
 
                 AppearanceManager.Current.AccentColor = (Color)colorFromString;
-=======
-                convertFromString = ColorConverter.ConvertFromString(Properties.Settings.Default.Accent);
-                if (convertFromString != null)
-                    AppearanceManager.Current.AccentColor = (Color)convertFromString;
->>>>>>> c1541454
             }
             catch (Exception)
             {
-<<<<<<< HEAD
                 AppearanceManager.Current.AccentColor = (Color)ColorConverter.ConvertFromString("#FF1BA1E2");
-=======
-                // Ignore, leave as default
->>>>>>> c1541454
             }
         }
 
